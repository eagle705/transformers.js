
/**
 * @typedef {Int8Array | Uint8Array | Uint8ClampedArray | Int16Array | Uint16Array | Int32Array | Uint32Array | Float32Array | Float64Array} TypedArray
 * @typedef {BigInt64Array | BigUint64Array} BigTypedArray
 * @typedef {TypedArray | BigTypedArray} AnyTypedArray
 */

/**
 * @param {TypedArray} input
 */
export function interpolate(input, [in_channels, in_height, in_width], [out_height, out_width], mode = 'bilinear', align_corners = false) {
    // TODO use mode and align_corners

    // Output image dimensions
    const x_scale = out_width / in_width;
    const y_scale = out_height / in_height;

    // Output image
    // @ts-ignore
    const out_img = new input.constructor(out_height * out_width * in_channels);

    // Pre-calculate strides
    const inStride = in_height * in_width;
    const outStride = out_height * out_width;

    for (let i = 0; i < out_height; ++i) {
        for (let j = 0; j < out_width; ++j) {
            // Calculate output offset
            const outOffset = i * out_width + j;

            // Calculate input pixel coordinates
            const x = (j + 0.5) / x_scale - 0.5;
            const y = (i + 0.5) / y_scale - 0.5;

            // Calculate the four nearest input pixels
            // We also check if the input pixel coordinates are within the image bounds
            let x1 = Math.floor(x);
            let y1 = Math.floor(y);
            const x2 = Math.min(x1 + 1, in_width - 1);
            const y2 = Math.min(y1 + 1, in_height - 1);

            x1 = Math.max(x1, 0);
            y1 = Math.max(y1, 0);


            // Calculate the fractional distances between the input pixel and the four nearest pixels
            const s = x - x1;
            const t = y - y1;

            // Perform bilinear interpolation
            const w1 = (1 - s) * (1 - t);
            const w2 = s * (1 - t);
            const w3 = (1 - s) * t;
            const w4 = s * t;

            // Calculate the four nearest input pixel indices
            const yStride = y1 * in_width;
            const xStride = y2 * in_width;
            const idx1 = yStride + x1;
            const idx2 = yStride + x2;
            const idx3 = xStride + x1;
            const idx4 = xStride + x2;

            for (let k = 0; k < in_channels; ++k) {
                // Calculate channel offset
                const cOffset = k * inStride;

                out_img[k * outStride + outOffset] =
                    w1 * input[cOffset + idx1] +
                    w2 * input[cOffset + idx2] +
                    w3 * input[cOffset + idx3] +
                    w4 * input[cOffset + idx4];
            }
        }
    }

    return out_img;
}


/**
 * Helper method to transpose a AnyTypedArray directly
 * @param {T} array 
 * @template {AnyTypedArray} T 
 * @param {number[]} dims 
 * @param {number[]} axes 
 * @returns {[T, number[]]} The transposed array and the new shape.
 */
export function transpose_data(array, dims, axes) {
    // Calculate the new shape of the transposed array
    // and the stride of the original array
    const shape = new Array(axes.length);
    const stride = new Array(axes.length);

    for (let i = axes.length - 1, s = 1; i >= 0; --i) {
        stride[i] = s;
        shape[i] = dims[axes[i]];
        s *= shape[i];
    }

    // Precompute inverse mapping of stride
    const invStride = axes.map((_, i) => stride[axes.indexOf(i)]);

    // Create the transposed array with the new shape
    // @ts-ignore
    const transposedData = new array.constructor(array.length);

    // Transpose the original array to the new array
    for (let i = 0; i < array.length; ++i) {
        let newIndex = 0;
        for (let j = dims.length - 1, k = i; j >= 0; --j) {
            newIndex += (k % dims[j]) * invStride[j];
            k = Math.floor(k / dims[j]);
        }
        transposedData[newIndex] = array[i];
    }

    return [transposedData, shape];
<<<<<<< HEAD
}


/**
 * Compute the softmax of an array of numbers.
 *
 * @param {number[]} arr - The array of numbers to compute the softmax of.
 * @returns {number[]} The softmax array.
 */
function softmax(arr) {
    // Compute the maximum value in the array
    const maxVal = max(arr)[0];

    // Compute the exponentials of the array values
    const exps = arr.map(x => Math.exp(x - maxVal));

    // Compute the sum of the exponentials
    const sumExps = exps.reduce((acc, val) => acc + val, 0);

    // Compute the softmax values
    const softmaxArr = exps.map(x => x / sumExps);

    return softmaxArr;
}

/**
 * Calculates the logarithm of the softmax function for the input array.
 * @param {number[]} arr - The input array to calculate the log_softmax function for.
 * @returns {any} - The resulting log_softmax array.
 */
function log_softmax(arr) {
    // Compute the softmax values
    const softmaxArr = softmax(arr);

    // Apply log formula to each element
    const logSoftmaxArr = softmaxArr.map(x => Math.log(x));

    return logSoftmaxArr;
}

/**
 * Calculates the dot product of two arrays.
 * @param {number[]} arr1 - The first array.
 * @param {number[]} arr2 - The second array.
 * @returns {number} - The dot product of arr1 and arr2.
 */
function dot(arr1, arr2) {
    return arr1.reduce((acc, val, i) => acc + val * arr2[i], 0);
}


/**
 * Get the top k items from an iterable, sorted by descending order
 *
 * @param {Array} items - The items to be sorted
 * @param {number} [top_k=0] - The number of top items to return (default: 0 = return all)
 * @returns {Array} - The top k items, sorted by descending order
 */
function getTopItems(items, top_k = 0) {
    // if top == 0, return all

    items = Array.from(items)
        .map((x, i) => [i, x])            // Get indices ([index, score])
        .sort((a, b) => b[1] - a[1])      // Sort by log probabilities

    if (top_k > 0) {
        items = items.slice(0, top_k);    // Get top k items
    }

    return items
}

/**
 * Computes the cosine similarity between two arrays.
 *
 * @param {number[]} arr1 - The first array.
 * @param {number[]} arr2 - The second array.
 * @returns {number} The cosine similarity between the two arrays.
 */
function cos_sim(arr1, arr2) {
    // Calculate dot product of the two arrays
    const dotProduct = dot(arr1, arr2);

    // Calculate the magnitude of the first array
    const magnitudeA = magnitude(arr1);

    // Calculate the magnitude of the second array
    const magnitudeB = magnitude(arr2);

    // Calculate the cosine similarity
    const cosineSimilarity = dotProduct / (magnitudeA * magnitudeB);

    return cosineSimilarity;
}

/**
 * Calculates the magnitude of a given array.
 * @param {number[]} arr - The array to calculate the magnitude of.
 * @returns {number} The magnitude of the array.
 */
function magnitude(arr) {
    return Math.sqrt(arr.reduce((acc, val) => acc + val * val, 0));
}


/**
 * Returns the value and index of the minimum element in an array.
 * @param {number[]} arr - array of numbers.
 * @returns {number[]} - the value and index of the minimum element, of the form: [valueOfMin, indexOfMin]
 * @throws {Error} If array is empty.
 */
function min(arr) {
    if (arr.length === 0) throw Error('Array must not be empty');
    let min = arr[0];
    let indexOfMin = 0;
    for (let i = 1; i < arr.length; ++i) {
        if (arr[i] < min) {
            min = arr[i];
            indexOfMin = i;
        }
    }
    return [min, indexOfMin];
}


/**
 * Returns the value and index of the maximum element in an array.
 * @param {number[]} arr - array of numbers.
 * @returns {number[]} - the value and index of the maximum element, of the form: [valueOfMax, indexOfMax]
 * @throws {Error} If array is empty.
 */
function max(arr) {
    if (arr.length === 0) throw Error('Array must not be empty');
    let max = arr[0];
    let indexOfMax = 0;
    for (let i = 1; i < arr.length; ++i) {
        if (arr[i] > max) {
            max = arr[i];
            indexOfMax = i;
        }
    }
    return [max, indexOfMax];
}


/**
 * FFT class provides functionality for performing Fast Fourier Transform on arrays
 * Code adapted from https://www.npmjs.com/package/fft.js
 */
class FFT {
    /**
     * @param {number} size - The size of the input array. Must be a power of two and bigger than 1.
     * @throws {Error} FFT size must be a power of two and bigger than 1.
     */
    constructor(size) {
        this.size = size | 0; // convert to a 32-bit signed integer
        if (this.size <= 1 || (this.size & (this.size - 1)) !== 0)
            throw new Error('FFT size must be a power of two and bigger than 1');

        this._csize = size << 1;

        this.table = new Float64Array(this.size * 2);
        for (let i = 0; i < this.table.length; i += 2) {
            const angle = Math.PI * i / this.size;
            this.table[i] = Math.cos(angle);
            this.table[i + 1] = -Math.sin(angle);
        }

        // Find size's power of two
        let power = 0;
        for (let t = 1; this.size > t; t <<= 1)
            ++power;

        // Calculate initial step's width:
        //   * If we are full radix-4 - it is 2x smaller to give inital len=8
        //   * Otherwise it is the same as `power` to give len=4
        this._width = power % 2 === 0 ? power - 1 : power;

        // Pre-compute bit-reversal patterns
        this._bitrev = new Int32Array(1 << this._width);
        for (let j = 0; j < this._bitrev.length; ++j) {
            this._bitrev[j] = 0;
            for (let shift = 0; shift < this._width; shift += 2) {
                const revShift = this._width - shift - 2;
                this._bitrev[j] |= ((j >>> shift) & 3) << revShift;
            }
        }
    }

    /**
     * Create a complex number array with size `2 * size`
     *
     * @returns {Float64Array} - A complex number array with size `2 * size`
     */
    createComplexArray() {
        return new Float64Array(this._csize);
    }

    /**
     * Converts a complex number representation stored in a Float64Array to an array of real numbers.
     * 
     * @param {Float64Array} complex - The complex number representation to be converted.
     * @param {number[]} [storage] - An optional array to store the result in.
     * @returns {number[]} An array of real numbers representing the input complex number representation.
     */
    fromComplexArray(complex, storage) {
        const res = storage || new Array(complex.length >>> 1);
        for (let i = 0; i < complex.length; i += 2)
            res[i >>> 1] = complex[i];
        return res;
    }

    /**
     * Convert a real-valued input array to a complex-valued output array.
     * @param {Float64Array} input - The real-valued input array.
     * @param {Float64Array} [storage] - Optional buffer to store the output array.
     * @returns {Float64Array} The complex-valued output array.
     */
    toComplexArray(input, storage) {
        const res = storage || this.createComplexArray();
        for (let i = 0; i < res.length; i += 2) {
            res[i] = input[i >>> 1];
            res[i + 1] = 0;
        }
        return res;
    }

    /**
     * Completes the spectrum by adding its mirrored negative frequency components.
     * @param {Float64Array} spectrum - The input spectrum.
     * @returns {void}
     */
    completeSpectrum(spectrum) {
        const size = this._csize;
        const half = size >>> 1;
        for (let i = 2; i < half; i += 2) {
            spectrum[size - i] = spectrum[i];
            spectrum[size - i + 1] = -spectrum[i + 1];
        }
    }

    /**
     * Performs a Fast Fourier Transform (FFT) on the given input data and stores the result in the output buffer.
     * 
     * @param {Float64Array} out - The output buffer to store the result.
     * @param {Float64Array} data - The input data to transform.
     * 
     * @throws {Error} Input and output buffers must be different.
     * 
     * @returns {void}
     */
    transform(out, data) {
        if (out === data)
            throw new Error('Input and output buffers must be different');

        this._transform4(out, data, 1 /* DONE */);
    }

    /**
     * Performs a real-valued forward FFT on the given input buffer and stores the result in the given output buffer.
     * The input buffer must contain real values only, while the output buffer will contain complex values. The input and
     * output buffers must be different.
     *
     * @param {Float64Array} out - The output buffer.
     * @param {Float64Array} data - The input buffer containing real values.
     *
     * @throws {Error} If the input and output buffers are the same.
     */
    realTransform(out, data) {
        if (out === data)
            throw new Error('Input and output buffers must be different');

        this._realTransform4(out, data, 1 /* DONE */);
    }

    /**
     * Performs an inverse FFT transformation on the given `data` array, and stores the result in `out`.
     * The `out` array must be a different buffer than the `data` array. The `out` array will contain the
     * result of the transformation. The `data` array will not be modified.
     * 
     * @param {Float64Array} out - The output buffer for the transformed data.
     * @param {Float64Array} data - The input data to transform.
     * @throws {Error} If `out` and `data` refer to the same buffer.
     * @returns {void}
     */
    inverseTransform(out, data) {
        if (out === data)
            throw new Error('Input and output buffers must be different');

        this._transform4(out, data, -1 /* DONE */);
        for (let i = 0; i < out.length; ++i)
            out[i] /= this.size;
    }

    /**
     * Performs a radix-4 implementation of a discrete Fourier transform on a given set of data.
     *
     * @param {Float64Array} out - The output buffer for the transformed data.
     * @param {Float64Array} data - The input buffer of data to be transformed.
     * @param {number} inv - A scaling factor to apply to the transform.
     * @returns {void}
     */
    _transform4(out, data, inv) {
        // radix-4 implementation

        const size = this._csize;

        // Initial step (permute and transform)
        const width = this._width;
        let step = 1 << width;
        let len = (size / step) << 1;

        let outOff;
        let t;
        let bitrev = this._bitrev;
        if (len === 4) {
            for (outOff = 0, t = 0; outOff < size; outOff += len, ++t) {
                const off = bitrev[t];
                this._singleTransform2(data, out, outOff, off, step);
            }
        } else {
            // len === 8
            for (outOff = 0, t = 0; outOff < size; outOff += len, ++t) {
                const off = bitrev[t];
                this._singleTransform4(data, out, outOff, off, step, inv);
            }
        }

        // Loop through steps in decreasing order
        for (step >>= 2; step >= 2; step >>= 2) {
            len = (size / step) << 1;
            let quarterLen = len >>> 2;

            // Loop through offsets in the data
            for (outOff = 0; outOff < size; outOff += len) {
                // Full case
                let limit = outOff + quarterLen;
                for (let i = outOff, k = 0; i < limit; i += 2, k += step) {
                    const A = i;
                    const B = A + quarterLen;
                    const C = B + quarterLen;
                    const D = C + quarterLen;

                    // Original values
                    const Ar = out[A];
                    const Ai = out[A + 1];
                    const Br = out[B];
                    const Bi = out[B + 1];
                    const Cr = out[C];
                    const Ci = out[C + 1];
                    const Dr = out[D];
                    const Di = out[D + 1];

                    const tableBr = this.table[k];
                    const tableBi = inv * this.table[k + 1];
                    const MBr = Br * tableBr - Bi * tableBi;
                    const MBi = Br * tableBi + Bi * tableBr;

                    const tableCr = this.table[2 * k];
                    const tableCi = inv * this.table[2 * k + 1];
                    const MCr = Cr * tableCr - Ci * tableCi;
                    const MCi = Cr * tableCi + Ci * tableCr;

                    const tableDr = this.table[3 * k];
                    const tableDi = inv * this.table[3 * k + 1];
                    const MDr = Dr * tableDr - Di * tableDi;
                    const MDi = Dr * tableDi + Di * tableDr;

                    // Pre-Final values
                    const T0r = Ar + MCr;
                    const T0i = Ai + MCi;
                    const T1r = Ar - MCr;
                    const T1i = Ai - MCi;
                    const T2r = MBr + MDr;
                    const T2i = MBi + MDi;
                    const T3r = inv * (MBr - MDr);
                    const T3i = inv * (MBi - MDi);

                    // Final values
                    out[A] = T0r + T2r;
                    out[A + 1] = T0i + T2i;
                    out[B] = T1r + T3i;
                    out[B + 1] = T1i - T3r;
                    out[C] = T0r - T2r;
                    out[C + 1] = T0i - T2i;
                    out[D] = T1r - T3i;
                    out[D + 1] = T1i + T3r;
                }
            }
        }
    }

    /**
     * Performs a radix-2 implementation of a discrete Fourier transform on a given set of data.
     *
     * @param {Float64Array} data - The input buffer of data to be transformed.
     * @param {Float64Array} out - The output buffer for the transformed data.
     * @param {number} outOff - The offset at which to write the output data.
     * @param {number} off - The offset at which to begin reading the input data.
     * @param {number} step - The step size for indexing the input data.
     * @returns {void}
     */
    _singleTransform2(data, out, outOff, off, step) {
        // radix-2 implementation
        // NOTE: Only called for len=4

        const evenR = data[off];
        const evenI = data[off + 1];
        const oddR = data[off + step];
        const oddI = data[off + step + 1];

        out[outOff] = evenR + oddR;
        out[outOff + 1] = evenI + oddI;
        out[outOff + 2] = evenR - oddR;
        out[outOff + 3] = evenI - oddI;
    }

    /**
     * Performs radix-4 transformation on input data of length 8
     *
     * @param {Float64Array} data - Input data array of length 8
     * @param {Float64Array} out - Output data array of length 8
     * @param {number} outOff - Index of output array to start writing from
     * @param {number} off - Index of input array to start reading from
     * @param {number} step - Step size between elements in input array
     * @param {number} inv - Scaling factor for inverse transform
     * 
     * @returns {void}
     */
    _singleTransform4(data, out, outOff, off, step, inv) {
        // radix-4
        // NOTE: Only called for len=8
        const step2 = step * 2;
        const step3 = step * 3;

        // Original values
        const Ar = data[off];
        const Ai = data[off + 1];
        const Br = data[off + step];
        const Bi = data[off + step + 1];
        const Cr = data[off + step2];
        const Ci = data[off + step2 + 1];
        const Dr = data[off + step3];
        const Di = data[off + step3 + 1];

        // Pre-Final values
        const T0r = Ar + Cr;
        const T0i = Ai + Ci;
        const T1r = Ar - Cr;
        const T1i = Ai - Ci;
        const T2r = Br + Dr;
        const T2i = Bi + Di;
        const T3r = inv * (Br - Dr);
        const T3i = inv * (Bi - Di);

        // Final values
        out[outOff] = T0r + T2r;
        out[outOff + 1] = T0i + T2i;
        out[outOff + 2] = T1r + T3i;
        out[outOff + 3] = T1i - T3r;
        out[outOff + 4] = T0r - T2r;
        out[outOff + 5] = T0i - T2i;
        out[outOff + 6] = T1r - T3i;
        out[outOff + 7] = T1i + T3r;
    }

    /**
     * Real input radix-4 implementation
     * @param {Float64Array} out - Output array for the transformed data
     * @param {Float64Array} data - Input array of real data to be transformed
     * @param {number} inv - The scale factor used to normalize the inverse transform
     */
    _realTransform4(out, data, inv) {
        // Real input radix-4 implementation
        const size = this._csize;

        // Initial step (permute and transform)
        const width = this._width;
        let step = 1 << width;
        let len = (size / step) << 1;

        var outOff;
        var t;
        var bitrev = this._bitrev;
        if (len === 4) {
            for (outOff = 0, t = 0; outOff < size; outOff += len, ++t) {
                const off = bitrev[t];
                this._singleRealTransform2(data, out, outOff, off >>> 1, step >>> 1);
            }
        } else {
            // len === 8
            for (outOff = 0, t = 0; outOff < size; outOff += len, ++t) {
                const off = bitrev[t];
                this._singleRealTransform4(data, out, outOff, off >>> 1, step >>> 1, inv);
            }
        }

        // Loop through steps in decreasing order
        for (step >>= 2; step >= 2; step >>= 2) {
            len = (size / step) << 1;
            const halfLen = len >>> 1;
            const quarterLen = halfLen >>> 1;
            const hquarterLen = quarterLen >>> 1;

            // Loop through offsets in the data
            for (outOff = 0; outOff < size; outOff += len) {
                for (let i = 0, k = 0; i <= hquarterLen; i += 2, k += step) {
                    const A = outOff + i;
                    const B = A + quarterLen;
                    const C = B + quarterLen;
                    const D = C + quarterLen;

                    // Original values
                    const Ar = out[A];
                    const Ai = out[A + 1];
                    const Br = out[B];
                    const Bi = out[B + 1];
                    const Cr = out[C];
                    const Ci = out[C + 1];
                    const Dr = out[D];
                    const Di = out[D + 1];

                    const tableBr = this.table[k];
                    const tableBi = inv * this.table[k + 1];
                    const MBr = Br * tableBr - Bi * tableBi;
                    const MBi = Br * tableBi + Bi * tableBr;

                    const tableCr = this.table[2 * k];
                    const tableCi = inv * this.table[2 * k + 1];
                    const MCr = Cr * tableCr - Ci * tableCi;
                    const MCi = Cr * tableCi + Ci * tableCr;

                    const tableDr = this.table[3 * k];
                    const tableDi = inv * this.table[3 * k + 1];
                    const MDr = Dr * tableDr - Di * tableDi;
                    const MDi = Dr * tableDi + Di * tableDr;

                    // Pre-Final values
                    const T0r = Ar + MCr;
                    const T0i = Ai + MCi;
                    const T1r = Ar - MCr;
                    const T1i = Ai - MCi;
                    const T2r = MBr + MDr;
                    const T2i = MBi + MDi;
                    const T3r = inv * (MBr - MDr);
                    const T3i = inv * (MBi - MDi);

                    // Final values
                    out[A] = T0r + T2r;
                    out[A + 1] = T0i + T2i;
                    out[B] = T1r + T3i;
                    out[B + 1] = T1i - T3r;

                    // Output final middle point
                    if (i === 0) {
                        out[C] = T0r - T2r;
                        out[C + 1] = T0i - T2i;
                        continue;
                    }

                    // Do not overwrite ourselves
                    if (i === hquarterLen)
                        continue;

                    const SA = outOff + quarterLen - i;
                    const SB = outOff + halfLen - i;

                    out[SA] = T1r + -inv * T3i;
                    out[SA + 1] = -T1i - inv * T3r;
                    out[SB] = T0r + -inv * T2r;
                    out[SB + 1] = -T0i + inv * T2i;
                }
            }
        }
    }

    /**
     * Performs a single real input radix-2 transformation on the provided data
     * 
     * @param {Float64Array} data - The input data array
     * @param {Float64Array} out - The output data array
     * @param {number} outOff - The output offset
     * @param {number} off - The input offset
     * @param {number} step - The step
     * 
     * @returns {void}
     */
    _singleRealTransform2(data, out, outOff, off, step) {
        // radix-2 implementation
        // NOTE: Only called for len=4

        const evenR = data[off];
        const oddR = data[off + step];

        out[outOff] = evenR + oddR;
        out[outOff + 1] = 0;
        out[outOff + 2] = evenR - oddR;
        out[outOff + 3] = 0;
    }

    /**
     * Computes a single real-valued transform using radix-4 algorithm.
     * This method is only called for len=8.
     *
     * @param {Float64Array} data - The input data array.
     * @param {Float64Array} out - The output data array.
     * @param {number} outOff - The offset into the output array.
     * @param {number} off - The offset into the input array.
     * @param {number} step - The step size for the input array.
     * @param {number} inv - The value of inverse.
     */
    _singleRealTransform4(data, out, outOff, off, step, inv) {
        // radix-4
        // NOTE: Only called for len=8
        const step2 = step * 2;
        const step3 = step * 3;

        // Original values
        const Ar = data[off];
        const Br = data[off + step];
        const Cr = data[off + step2];
        const Dr = data[off + step3];

        // Pre-Final values
        const T0r = Ar + Cr;
        const T1r = Ar - Cr;
        const T2r = Br + Dr;
        const T3r = inv * (Br - Dr);

        // Final values
        out[outOff] = T0r + T2r;
        out[outOff + 1] = 0;
        out[outOff + 2] = T1r;
        out[outOff + 3] = -T3r;
        out[outOff + 4] = T0r - T2r;
        out[outOff + 5] = 0;
        out[outOff + 6] = T1r;
        out[outOff + 7] = T3r;
    }
}

module.exports = {
    interpolate,
    transpose: transpose_data,
    softmax,
    log_softmax,
    getTopItems,
    dot,
    cos_sim,
    magnitude,
    min,
    max,
    FFT
=======
>>>>>>> 421aa331
}<|MERGE_RESOLUTION|>--- conflicted
+++ resolved
@@ -116,7 +116,6 @@
     }
 
     return [transposedData, shape];
-<<<<<<< HEAD
 }
 
 
@@ -126,7 +125,7 @@
  * @param {number[]} arr - The array of numbers to compute the softmax of.
  * @returns {number[]} The softmax array.
  */
-function softmax(arr) {
+export function softmax(arr) {
     // Compute the maximum value in the array
     const maxVal = max(arr)[0];
 
@@ -147,7 +146,7 @@
  * @param {number[]} arr - The input array to calculate the log_softmax function for.
  * @returns {any} - The resulting log_softmax array.
  */
-function log_softmax(arr) {
+export function log_softmax(arr) {
     // Compute the softmax values
     const softmaxArr = softmax(arr);
 
@@ -163,7 +162,7 @@
  * @param {number[]} arr2 - The second array.
  * @returns {number} - The dot product of arr1 and arr2.
  */
-function dot(arr1, arr2) {
+export function dot(arr1, arr2) {
     return arr1.reduce((acc, val, i) => acc + val * arr2[i], 0);
 }
 
@@ -175,7 +174,7 @@
  * @param {number} [top_k=0] - The number of top items to return (default: 0 = return all)
  * @returns {Array} - The top k items, sorted by descending order
  */
-function getTopItems(items, top_k = 0) {
+export function getTopItems(items, top_k = 0) {
     // if top == 0, return all
 
     items = Array.from(items)
@@ -196,7 +195,7 @@
  * @param {number[]} arr2 - The second array.
  * @returns {number} The cosine similarity between the two arrays.
  */
-function cos_sim(arr1, arr2) {
+export function cos_sim(arr1, arr2) {
     // Calculate dot product of the two arrays
     const dotProduct = dot(arr1, arr2);
 
@@ -217,7 +216,7 @@
  * @param {number[]} arr - The array to calculate the magnitude of.
  * @returns {number} The magnitude of the array.
  */
-function magnitude(arr) {
+export function magnitude(arr) {
     return Math.sqrt(arr.reduce((acc, val) => acc + val * val, 0));
 }
 
@@ -228,7 +227,7 @@
  * @returns {number[]} - the value and index of the minimum element, of the form: [valueOfMin, indexOfMin]
  * @throws {Error} If array is empty.
  */
-function min(arr) {
+export function min(arr) {
     if (arr.length === 0) throw Error('Array must not be empty');
     let min = arr[0];
     let indexOfMin = 0;
@@ -248,7 +247,7 @@
  * @returns {number[]} - the value and index of the maximum element, of the form: [valueOfMax, indexOfMax]
  * @throws {Error} If array is empty.
  */
-function max(arr) {
+export function max(arr) {
     if (arr.length === 0) throw Error('Array must not be empty');
     let max = arr[0];
     let indexOfMax = 0;
@@ -266,7 +265,7 @@
  * FFT class provides functionality for performing Fast Fourier Transform on arrays
  * Code adapted from https://www.npmjs.com/package/fft.js
  */
-class FFT {
+export class FFT {
     /**
      * @param {number} size - The size of the input array. Must be a power of two and bigger than 1.
      * @throws {Error} FFT size must be a power of two and bigger than 1.
@@ -757,19 +756,3 @@
         out[outOff + 7] = T3r;
     }
 }
-
-module.exports = {
-    interpolate,
-    transpose: transpose_data,
-    softmax,
-    log_softmax,
-    getTopItems,
-    dot,
-    cos_sim,
-    magnitude,
-    min,
-    max,
-    FFT
-=======
->>>>>>> 421aa331
-}
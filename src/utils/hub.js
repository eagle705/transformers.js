
/**
 * @file Utility functions to interact with the Hugging Face Hub (https://huggingface.co/models)
 * 
 * @module utils/hub
 */

import fs from 'fs';
import path from 'path';
import stream from 'stream/web';
import { Buffer } from 'buffer';

import { env } from '../env.js';
import { dispatchCallback } from './core.js';

if (!globalThis.ReadableStream) {
    // @ts-ignore
    globalThis.ReadableStream = stream.ReadableStream; // ReadableStream is not a global with Node 16
}

const IS_REACT_NATIVE = typeof navigator !== 'undefined' && navigator.product === 'ReactNative';

/**
 * @typedef {Object} PretrainedOptions Options for loading a pretrained model.     
 * @property {boolean?} [options.quantized=true] Whether to load the 8-bit quantized version of the model (only applicable when loading model files).
 * @property {function} [options.progress_callback=null] If specified, this function will be called during model construction, to provide the user with progress updates.
 * @property {Object} [options.config=null] Configuration for the model to use instead of an automatically loaded configuration. Configuration can be automatically loaded when:
 * - The model is a model provided by the library (loaded with the *model id* string of a pretrained model).
 * - The model is loaded by supplying a local directory as `pretrained_model_name_or_path` and a configuration JSON file named *config.json* is found in the directory.
 * @property {string} [options.cache_dir=null] Path to a directory in which a downloaded pretrained model configuration should be cached if the standard cache should not be used.
 * @property {boolean} [options.local_files_only=false] Whether or not to only look at local files (e.g., not try downloading the model).
 * @property {string} [options.revision='main'] The specific model version to use. It can be a branch name, a tag name, or a commit id,
 * since we use a git-based system for storing models and other artifacts on huggingface.co, so `revision` can be any identifier allowed by git.
 * NOTE: This setting is ignored for local requests.
 */

class FileHeaders extends Object {
    constructor(...args) {
        super();
        Object.assign(this, args);
    }

    get(key) {
        return this[key];
    }

    clone() {
        return new FileHeaders(this);
    }
}

/**
 * Mapping from file extensions to MIME types.
 */
const CONTENT_TYPE_MAP = {
    'txt': 'text/plain',
    'html': 'text/html',
    'css': 'text/css',
    'js': 'text/javascript',
    'json': 'application/json',
    'png': 'image/png',
    'jpg': 'image/jpeg',
    'jpeg': 'image/jpeg',
    'gif': 'image/gif',
}

/**
 * Returns the MIME type for the file specified by the given path.
 * 
 * @param {string} path The path to the file.
 * @returns {string} The MIME type for the file specified by the given path.
 */
function getMIME(path) {
    const extension = path.split('.').pop().toLowerCase();
    return CONTENT_TYPE_MAP[extension] ?? 'application/octet-stream';
}

class FileResponse {
    /**
     * Creates a new `FileResponse` object.
     * @param {string|URL} filePath
     */
    constructor(filePath) {
        this.filePath = filePath;
        this.headers = new FileHeaders();

        this.exists = fs.existsSync(filePath);
        if (this.exists) {
            this.status = 200;
            this.statusText = 'OK';

            let stats = fs.statSync(filePath);
            this.headers['content-length'] = stats.size;

            this.updateContentType();

            let self = this;
            this.body = new ReadableStream({
                start(controller) {
                    self.arrayBuffer().then(buffer => {
                        controller.enqueue(new Uint8Array(buffer));
                        controller.close();
                    })
                }
            });
        } else {
            this.status = 404;
            this.statusText = 'Not Found';
            this.body = null;
        }
    }

    /**
     * Updates the 'content-type' header property of the response based on the extension of
     * the file specified by the filePath property of the current object.
     * @returns {void}
     */
    updateContentType() {
        // Set content-type header based on file extension
        const extension = this.filePath.toString().split('.').pop().toLowerCase();
        this.headers['content-type'] = getMIME(this.filePath);
    }

    /**
     * Clone the current FileResponse object.
     * @returns {FileResponse} A new FileResponse object with the same properties as the current object.
     */
    clone() {
        let response = new FileResponse(this.filePath);
        response.exists = this.exists;
        response.status = this.status;
        response.statusText = this.statusText;
        response.headers = this.headers.clone();
        return response;
    }

    /**
     * Reads the contents of the file specified by the filePath property and returns a Promise that
     * resolves with an ArrayBuffer containing the file's contents.
     * @returns {Promise<ArrayBuffer>} A Promise that resolves with an ArrayBuffer containing the file's contents.
     * @throws {Error} If the file cannot be read.
     */
    async arrayBuffer() {
        const data = await fs.promises.readFile(this.filePath);
        return data.buffer;
    }

    /**
     * Reads the contents of the file specified by the filePath property and returns a Promise that
     * resolves with a Blob containing the file's contents.
     * @returns {Promise<Blob>} A Promise that resolves with a Blob containing the file's contents.
     * @throws {Error} If the file cannot be read.
     */
    async blob() {
        const data = await fs.promises.readFile(this.filePath);
        return new Blob([data], { type: this.headers['content-type'] });
    }

    /**
     * Reads the contents of the file specified by the filePath property and returns a Promise that
     * resolves with a string containing the file's contents.
     * @returns {Promise<string>} A Promise that resolves with a string containing the file's contents.
     * @throws {Error} If the file cannot be read.
     */
    async text() {
        const data = await fs.promises.readFile(this.filePath, 'utf8');
        return data;
    }

    /**
     * Reads the contents of the file specified by the filePath property and returns a Promise that
     * resolves with a parsed JavaScript object containing the file's contents.
     * 
     * @returns {Promise<Object>} A Promise that resolves with a parsed JavaScript object containing the file's contents.
     * @throws {Error} If the file cannot be read.
     */
    async json() {
        return JSON.parse(await this.text());
    }
}

/**
 * Parse HTTP headers.
 * 
 * @function parseHeaders
 * @param {string} rawHeaders
 * @returns {Headers}
 */
function parseHeaders(rawHeaders) {
    const headers = new Headers();
    const preProcessedHeaders = rawHeaders.replace(/\r?\n[\t ]+/g, ' ');
    preProcessedHeaders.split(/\r?\n/).forEach((line) => {
        const parts = line.split(':');
        const key = parts.shift().trim();
        if (key) {
            const value = parts.join(':').trim();
            headers.append(key, value);
        }
    });
    return headers;
}

/**
 * Makes an HTTP request.
 * 
 * @function fetchBinary
 * @param {string|URL} url
 * @returns {Promise<Response>}
 */
function fetchBinary(url) {
    return new Promise((resolve, reject) => {
        const request = new Request(url);
        const xhr = new XMLHttpRequest();

        xhr.onload = () => {
            const reqOptions = {
                status: xhr.status,
                statusText: xhr.statusText,
                headers: parseHeaders(xhr.getAllResponseHeaders() || ''),
                url: '',
            };
            reqOptions.url = 'responseURL' in xhr ?
                xhr.responseURL :
                reqOptions.headers.get('x-request-url');

            const body = Buffer.from(xhr.response);

            resolve(new Response(body.buffer, reqOptions));
        };

        xhr.onerror = () => reject(new TypeError('Network request failed'));
        xhr.ontimeout = () => reject(new TypeError('Request timeout'));

        xhr.open(request.method, request.url, true);

        if (request.credentials === 'include') {
            xhr.withCredentials = true;
        } else if (request.credentials === 'omit') {
            xhr.withCredentials = false;
        }

        xhr.responseType = 'arraybuffer';

        request.headers.forEach((value, name) => {
            xhr.setRequestHeader(name, value);
        });

        xhr.send(request._bodyInit ?? null);
    });
}

/**
 * Makes an FS request for ReactNative.
 * 
 * @async
 * @function readFile
 * @param {string|URL} path
 * @param {object} options
 * @returns {Promise<Response>}
 */
async function readFile(filePath, allowFilePath = false) {
    const path = filePath.toString()
    const stat = await fs.stat(path);
    const headers = new Headers();
    headers.append('content-length', stat.size);
    const type = getMIME(path);
    headers.append('content-type', type);
    headers.append('rn-is-local', '1');
    let content;
    const reqOptions = {
        status: 200,
        statusText: 'OK',
        headers,
        url: `file://${path}`,
    };
    // Prevent load binary data into JS side
    if (type !== 'application/octet-stream') {
        const content = await fs.readFile(path, 'base64');
        return new Response(Buffer.from(content, 'base64').buffer, reqOptions);
    } else {
        return new Response('', reqOptions);
    }
}

/**
 * Determines whether the given string is a valid HTTP or HTTPS URL.
 * @param {string|URL} string The string to test for validity as an HTTP or HTTPS URL.
 * @returns {boolean} True if the string is a valid HTTP or HTTPS URL, false otherwise.
 */
function isValidHttpUrl(string) {
    // https://stackoverflow.com/a/43467144
    let url;
    try {
        url = new URL(string);
    } catch (_) {
        return false;
    }
    return IS_REACT_NATIVE
        ? /^https?:/.test(string)
        : url.protocol === "http:" || url.protocol === "https:";
}

/**
 * Helper function to download a file.
 *
 * @param {URL|string} fromUrl The URL/path of the file to download.
 * @param {string} toFile The path of the file to download to.
 * @param {function} progress_callback A callback function that is called with progress information.
 * @returns {Promise}
 */
export async function downloadFile(fromUrl, toFile, progress_callback) {
    await fs.mkdir(path.dirname(toFile));
    const { jobId, promise } = fs.downloadFile({
        fromUrl,
        toFile,
        progressInterval: 200,
        progress: ({ contentLength, bytesWritten }) => {
            progress_callback({
                progress: bytesWritten / contentLength,
                loaded: bytesWritten,
                total: contentLength,
            });
        },
    });
    await promise;
}

/**
 * Helper function to get a file, using either the Fetch API or FileSystem API.
 *
 * @param {URL|string} urlOrPath The URL/path of the file to get.
 * @returns {Promise<FileResponse|Response>} A promise that resolves to a FileResponse object (if the file is retrieved using the FileSystem API), or a Response object (if the file is retrieved using the Fetch API).
 */
export async function getFile(urlOrPath) {

<<<<<<< HEAD
    if (IS_REACT_NATIVE) {
        if (env.useFS && !isValidHttpUrl(urlOrPath)) {
            return readFile(urlOrPath);
        } else {
            return fetchBinary(urlOrPath);
        }
    } else {
        if (env.useFS && !isValidHttpUrl(urlOrPath)) {
            return new FileResponse(urlOrPath);
        } else {
            return fetch(urlOrPath);
        }
=======
    if (env.useFS && !isValidHttpUrl(urlOrPath)) {
        return new FileResponse(urlOrPath);

    } else if (typeof process !== 'undefined' && process?.release?.name === 'node') {
        const IS_CI = !!process.env?.TESTING_REMOTELY;
        const version = env.version;
        return fetch(urlOrPath, {
            headers: {
                'User-Agent': `transformers.js/${version}; is_ci/${IS_CI};`
            }
        });
    } else {
        // Running in a browser-environment, so we use default headers
        return fetch(urlOrPath);
>>>>>>> e5e460bd
    }
}

const ERROR_MAPPING = {
    // 4xx errors (https://developer.mozilla.org/en-US/docs/Web/HTTP/Status#client_error_responses)
    400: 'Bad request error occurred while trying to load file',
    401: 'Unauthorized access to file',
    403: 'Forbidden access to file',
    404: 'Could not locate file',
    408: 'Request timeout error occurred while trying to load file',

    // 5xx errors (https://developer.mozilla.org/en-US/docs/Web/HTTP/Status#server_error_responses)
    500: 'Internal server error error occurred while trying to load file',
    502: 'Bad gateway error occurred while trying to load file',
    503: 'Service unavailable error occurred while trying to load file',
    504: 'Gateway timeout error occurred while trying to load file',
}
/**
 * Helper method to handle fatal errors that occur while trying to load a file from the Hugging Face Hub.
 * @param {number} status The HTTP status code of the error.
 * @param {string} remoteURL The URL of the file that could not be loaded.
 * @param {boolean} fatal Whether to raise an error if the file could not be loaded.
 * @returns {null} Returns `null` if `fatal = true`.
 * @throws {Error} If `fatal = false`.
 */
function handleError(status, remoteURL, fatal) {
    if (!fatal) {
        // File was not loaded correctly, but it is optional.
        // TODO in future, cache the response?
        return null;
    }

    const message = ERROR_MAPPING[status] ?? `Error (${status}) occurred while trying to load file`;
    throw Error(`${message}: "${remoteURL}".`);
}

class FileCache {
    /**
     * Instantiate a `FileCache` object.
     * @param {string} path 
     */
    constructor(path) {
        this.path = path;
    }

    /**
     * Checks whether the given request is in the cache.
     * @param {string} request 
     * @returns {Promise<FileResponse | undefined>}
     */
    async match(request) {

        let filePath = path.join(this.path, request);

        if (IS_REACT_NATIVE) {
            if (await fs.exists(filePath)) {
                return readFile(filePath);
            } else {
                return undefined;
            }
        } else {
            let file = new FileResponse(filePath);
            if (file.exists) {
                return file;
            } else {
                return undefined;
            }
        }
    }

    /**
     * Adds the given response to the cache.
     * @param {string} request 
     * @param {Response|FileResponse} response 
     * @returns {Promise<void>}
     */
    async put(request, response) {
        const buffer = Buffer.from(await response.arrayBuffer());

        let outputPath = path.join(this.path, request);

        try {
            if (IS_REACT_NATIVE) {
                await fs.mkdir(path.dirname(outputPath));
                await fs.writeFile(outputPath, buffer.toString('base64'), 'base64');
            } else {
                await fs.promises.mkdir(path.dirname(outputPath), { recursive: true });
                await fs.promises.writeFile(outputPath, buffer);
            }
        } catch (err) {
            console.warn('An error occurred while writing the file to cache:', err)
        }
    }

    // TODO add the rest?
    // addAll(requests: RequestInfo[]): Promise<void>;
    // delete(request: RequestInfo | URL, options?: CacheQueryOptions): Promise<boolean>;
    // keys(request?: RequestInfo | URL, options?: CacheQueryOptions): Promise<ReadonlyArray<Request>>;
    // match(request: RequestInfo | URL, options?: CacheQueryOptions): Promise<Response | undefined>;
    // matchAll(request?: RequestInfo | URL, options?: CacheQueryOptions): Promise<ReadonlyArray<Response>>;
}

/**
 * 
 * @param {FileCache|Cache} cache The cache to search
 * @param {string[]} names The names of the item to search for
 * @returns {Promise<FileResponse|Response|undefined>} The item from the cache, or undefined if not found.
 */
async function tryCache(cache, ...names) {
    for (let name of names) {
        try {
            let result = await cache.match(name);
            if (result) return result;
        } catch (e) {
            continue;
        }
    }
    return undefined;
}

/**
 * 
 * Retrieves a file from either a remote URL using the Fetch API or from the local file system using the FileSystem API.
 * If the filesystem is available and `env.useCache = true`, the file will be downloaded and cached.
 * 
 * @param {string} path_or_repo_id This can be either:
 * - a string, the *model id* of a model repo on huggingface.co.
 * - a path to a *directory* potentially containing the file.
 * @param {string} filename The name of the file to locate in `path_or_repo`.
 * @param {boolean} [fatal=true] Whether to throw an error if the file is not found.
 * @param {PretrainedOptions} [options] An object containing optional parameters.
 * 
 * @throws Will throw an error if the file is not found and `fatal` is true.
 * @returns {Promise} A Promise that resolves with the file content as a buffer.
 */
export async function getModelFile(path_or_repo_id, filename, fatal = true, options = {}) {

    if (!env.allowLocalModels) {
        // User has disabled local models, so we just make sure other settings are correct.

        if (options.local_files_only) {
            throw Error("Invalid configuration detected: local models are disabled (`env.allowLocalModels=false`) but you have requested to only use local models (`local_files_only=true`).")
        } else if (!env.allowRemoteModels) {
            throw Error("Invalid configuration detected: both local and remote models are disabled. Fix by setting `env.allowLocalModels` or `env.allowRemoteModels` to `true`.")
        }
    }

    // Initiate file retrieval
    dispatchCallback(options.progress_callback, {
        status: 'initiate',
        name: path_or_repo_id,
        file: filename
    })

    // First, check if the a caching backend is available
    // If no caching mechanism available, will download the file every time
    let cache;
    if (!cache && env.useBrowserCache) {
        if (typeof caches === 'undefined') {
            throw Error('Browser cache is not available in this environment.')
        }
        cache = await caches.open('transformers-cache');
    }

    if (!cache && env.useFSCache) {
        // TODO throw error if not available

        // If `cache_dir` is not specified, use the default cache directory
        cache = new FileCache(options.cache_dir ?? env.cacheDir);
    }

    const revision = options.revision ?? 'main';

    let requestURL = pathJoin(path_or_repo_id, filename);
    let localPath = pathJoin(env.localModelPath, requestURL);

    let remoteURL = pathJoin(
        env.remoteHost,
        env.remotePathTemplate
            .replaceAll('{model}', path_or_repo_id)
            .replaceAll('{revision}', revision),
        filename
    );

    // Choose cache key for filesystem cache
    // When using the main revision (default), we use the request URL as the cache key.
    // If a specific revision is requested, we account for this in the cache key.
    let fsCacheKey = revision === 'main' ? requestURL : pathJoin(path_or_repo_id, revision, filename);

    /** @type {string} */
    let cacheKey;
    let proposedCacheKey = cache instanceof FileCache ? fsCacheKey : remoteURL;

    /** @type {Response|undefined} */
    let responseToCache;

    /** @type {Response|FileResponse|undefined} */
    let response;

    /** @type {boolean} */
    let useDownloadAPI = false;

    /** @type {string} */
    let remoteURL;

    if (cache) {
        // A caching system is available, so we try to get the file from it.
        //  1. We first try to get from cache using the local path. In some environments (like deno),
        //     non-URL cache keys are not allowed. In these cases, `response` will be undefined.
        //  2. If no response is found, we try to get from cache using the remote URL or file system cache.
        response = await tryCache(cache, localPath, proposedCacheKey);
    }

    if (response === undefined) {
        // Caching not available, or file is not cached, so we perform the request

        let isURL = isValidHttpUrl(requestURL);

        if (env.allowLocalModels) {
            // Accessing local models is enabled, so we try to get the file locally.
            // If request is a valid HTTP URL, we skip the local file check. Otherwise, we try to get the file locally.
            if (!isURL) {
                try {
                    response = await getFile(localPath);
                    cacheKey = localPath; // Update the cache key to be the local path
                } catch (e) {
                    // Something went wrong while trying to get the file locally.
                    // NOTE: error handling is done in the next step (since `response` will be undefined)
                    console.warn(`Unable to load from local path "${localPath}": "${e}"`);
                }
            } else if (options.local_files_only) {
                throw new Error(`\`local_files_only=true\`, but attempted to load a remote file from: ${requestURL}.`);
            } else if (!env.allowRemoteModels) {
<<<<<<< HEAD
                throw new Error(`\`env.allowRemoteModels=false\`, but attempted to load a remote file from: ${request}.`);
            } else if (IS_REACT_NATIVE && !env.useFSCache) {
                throw new Error(`ReactNative cannot load remote files without a cache. Please enable \`env.useFSCache\` to enable caching.`);
=======
                throw new Error(`\`env.allowRemoteModels=false\`, but attempted to load a remote file from: ${requestURL}.`);
>>>>>>> e5e460bd
            }
        }

        if (response === undefined || response.status === 404) {
            // File not found locally. This means either:
            // - The user has disabled local file access (`env.allowLocalModels=false`)
            // - the path is a valid HTTP url (`response === undefined`)
            // - the path is not a valid HTTP url and the file is not present on the file system or local server (`response.status === 404`)

            if (options.local_files_only || !env.allowRemoteModels) {
                // User requested local files only, but the file is not found locally.
                if (fatal) {
                    throw Error(`\`local_files_only=true\` or \`env.allowRemoteModels=false\` and file was not found locally at "${localPath}".`);
                } else {
                    // File not found, but this file is optional.
                    // TODO in future, cache the response?
                    return null;
                }
            }

            // File not found locally, so we try to download it from the remote server
<<<<<<< HEAD
            remoteURL = pathJoin(
                env.remoteHost,
                env.remotePathTemplate
                    .replace('{model}', path_or_repo_id)
                    .replace('{revision}', options.revision ?? 'main'),
                filename
            );
            if (IS_REACT_NATIVE && getMIME(filename) === 'application/octet-stream') {
                useDownloadAPI = true;
            } else {
                response = await getFile(remoteURL);
                if (response.status !== 200) {
                    return handleError(response.status, remoteURL, fatal);
                }
=======
            response = await getFile(remoteURL);

            if (response.status !== 200) {
                return handleError(response.status, remoteURL, fatal);
>>>>>>> e5e460bd
            }

            // Success! We use the proposed cache key from earlier
            cacheKey = proposedCacheKey;
        }


        if (cache && response && response.headers.get('rn-is-local') !== '1' && response instanceof Response && response.status === 200) {
            // only clone if cache available, and response is valid
            responseToCache = response.clone();
        }
    }


    // Start downloading
    dispatchCallback(options.progress_callback, {
        status: 'download',
        name: path_or_repo_id,
        file: filename
    })

    if (useDownloadAPI) {
        const cachePath = path.join(options.cache_dir ?? env.cacheDir, request);
        await downloadFile(remoteURL, cachePath, data => {
            dispatchCallback(options.progress_callback, {
                status: 'progress',
                ...data,
                name: path_or_repo_id,
                file: filename
            })
        });
        response = await getFile(cachePath);
        if (response.status !== 200) {
            return handleError(response.status, remoteURL, fatal);
        }
    }

    const buffer = await readResponse(response, data => {
        dispatchCallback(options.progress_callback, {
            status: 'progress',
            ...data,
            name: path_or_repo_id,
            file: filename
        })
    })


    if (
        // Only cache web responses
        // i.e., do not cache FileResponses (prevents duplication)
        responseToCache && cacheKey
        &&
        // Check again whether request is in cache. If not, we add the response to the cache
        (await cache.match(cacheKey) === undefined)
    ) {
        await cache.put(cacheKey, responseToCache)
            .catch(err => {
                // Do not crash if unable to add to cache (e.g., QuotaExceededError).
                // Rather, log a warning and proceed with execution.
                console.warn(`Unable to add response to browser cache: ${err}.`);
            });

    }

    dispatchCallback(options.progress_callback, {
        status: 'done',
        name: path_or_repo_id,
        file: filename
    });

    // Return local file if not need decode (e.g. .onnx file)
    if (
        IS_REACT_NATIVE &&
        response.headers.get('content-type') === 'application/octet-stream'
    ) {
        return await cache.match(request).then(res => res.url);
    } else {
        return buffer;
    }
}

/**
 * Fetches a JSON file from a given path and file name.
 *
 * @param {string} modelPath The path to the directory containing the file.
 * @param {string} fileName The name of the file to fetch.
 * @param {boolean} [fatal=true] Whether to throw an error if the file is not found.
 * @param {PretrainedOptions} [options] An object containing optional parameters.
 * @returns {Promise<Object>} The JSON data parsed into a JavaScript object.
 * @throws Will throw an error if the file is not found and `fatal` is true.
 */
export async function getModelJSON(modelPath, fileName, fatal = true, options = {}) {
    let buffer = await getModelFile(modelPath, fileName, fatal, options);
    if (buffer === null) {
        // Return empty object
        return {}
    }

    if (IS_REACT_NATIVE) return JSON.parse(Buffer.from(buffer));

    let decoder = new TextDecoder('utf-8');
    let jsonData = decoder.decode(buffer);
    return JSON.parse(jsonData);
}

/**
 * Read and track progress when reading a Response object
 *
 * @param {any} response The Response object to read
 * @param {function} progress_callback The function to call with progress updates
 * @returns {Promise<Uint8Array>} A Promise that resolves with the Uint8Array buffer
 */
async function readResponse(response, progress_callback) {
    if (IS_REACT_NATIVE) {
        if (
            response.headers.get('content-type') !== 'application/octet-stream' ||
            response.headers.get('rn-is-local') !== '1'
        )
            return await response.arrayBuffer();
        else
            return response.url;
    }

    // Read and track progress when reading a Response object
    const contentLength = response.headers.get('Content-Length');
    if (contentLength === null) {
        console.warn('Unable to determine content-length from response headers. Will expand buffer when needed.')
    }
    let total = parseInt(contentLength ?? '0');
    let buffer = new Uint8Array(total);
    let loaded = 0;

    const reader = response.body.getReader();
    async function read() {
        const { done, value } = await reader.read();
        if (done) return;

        let newLoaded = loaded + value.length;
        if (newLoaded > total) {
            total = newLoaded;

            // Adding the new data will overflow buffer.
            // In this case, we extend the buffer
            let newBuffer = new Uint8Array(total);

            // copy contents
            newBuffer.set(buffer);

            buffer = newBuffer;
        }
        buffer.set(value, loaded)
        loaded = newLoaded;

        const progress = (loaded / total) * 100;

        // Call your function here
        progress_callback({
            progress: progress,
            loaded: loaded,
            total: total,
        })

        return read();
    }

    // Actually read
    await read();

    return buffer;
}

/**
 * Joins multiple parts of a path into a single path, while handling leading and trailing slashes.
 *
 * @param {...string} parts Multiple parts of a path.
 * @returns {string} A string representing the joined path.
 */
function pathJoin(...parts) {
    // https://stackoverflow.com/a/55142565
    parts = parts.map((part, index) => {
        if (index) {
            part = part.replace(new RegExp('^/'), '');
        }
        if (index !== parts.length - 1) {
            part = part.replace(new RegExp('/$'), '');
        }
        return part;
    })
    return parts.join('/');
}<|MERGE_RESOLUTION|>--- conflicted
+++ resolved
@@ -333,7 +333,6 @@
  */
 export async function getFile(urlOrPath) {
 
-<<<<<<< HEAD
     if (IS_REACT_NATIVE) {
         if (env.useFS && !isValidHttpUrl(urlOrPath)) {
             return readFile(urlOrPath);
@@ -343,25 +342,19 @@
     } else {
         if (env.useFS && !isValidHttpUrl(urlOrPath)) {
             return new FileResponse(urlOrPath);
+
+        } else if (typeof process !== 'undefined' && process?.release?.name === 'node') {
+            const IS_CI = !!process.env?.TESTING_REMOTELY;
+            const version = env.version;
+            return fetch(urlOrPath, {
+                headers: {
+                    'User-Agent': `transformers.js/${version}; is_ci/${IS_CI};`
+                }
+            });
         } else {
+            // Running in a browser-environment, so we use default headers
             return fetch(urlOrPath);
         }
-=======
-    if (env.useFS && !isValidHttpUrl(urlOrPath)) {
-        return new FileResponse(urlOrPath);
-
-    } else if (typeof process !== 'undefined' && process?.release?.name === 'node') {
-        const IS_CI = !!process.env?.TESTING_REMOTELY;
-        const version = env.version;
-        return fetch(urlOrPath, {
-            headers: {
-                'User-Agent': `transformers.js/${version}; is_ci/${IS_CI};`
-            }
-        });
-    } else {
-        // Running in a browser-environment, so we use default headers
-        return fetch(urlOrPath);
->>>>>>> e5e460bd
     }
 }
 
@@ -563,9 +556,6 @@
 
     /** @type {boolean} */
     let useDownloadAPI = false;
-
-    /** @type {string} */
-    let remoteURL;
 
     if (cache) {
         // A caching system is available, so we try to get the file from it.
@@ -595,13 +585,9 @@
             } else if (options.local_files_only) {
                 throw new Error(`\`local_files_only=true\`, but attempted to load a remote file from: ${requestURL}.`);
             } else if (!env.allowRemoteModels) {
-<<<<<<< HEAD
-                throw new Error(`\`env.allowRemoteModels=false\`, but attempted to load a remote file from: ${request}.`);
+                throw new Error(`\`env.allowRemoteModels=false\`, but attempted to load a remote file from: ${requestURL}.`);
             } else if (IS_REACT_NATIVE && !env.useFSCache) {
                 throw new Error(`ReactNative cannot load remote files without a cache. Please enable \`env.useFSCache\` to enable caching.`);
-=======
-                throw new Error(`\`env.allowRemoteModels=false\`, but attempted to load a remote file from: ${requestURL}.`);
->>>>>>> e5e460bd
             }
         }
 
@@ -623,14 +609,6 @@
             }
 
             // File not found locally, so we try to download it from the remote server
-<<<<<<< HEAD
-            remoteURL = pathJoin(
-                env.remoteHost,
-                env.remotePathTemplate
-                    .replace('{model}', path_or_repo_id)
-                    .replace('{revision}', options.revision ?? 'main'),
-                filename
-            );
             if (IS_REACT_NATIVE && getMIME(filename) === 'application/octet-stream') {
                 useDownloadAPI = true;
             } else {
@@ -638,12 +616,6 @@
                 if (response.status !== 200) {
                     return handleError(response.status, remoteURL, fatal);
                 }
-=======
-            response = await getFile(remoteURL);
-
-            if (response.status !== 200) {
-                return handleError(response.status, remoteURL, fatal);
->>>>>>> e5e460bd
             }
 
             // Success! We use the proposed cache key from earlier

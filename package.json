--- conflicted
+++ resolved
@@ -61,12 +61,9 @@
     "webpack-dev-server": "^4.13.3"
   },
   "overrides": {
-<<<<<<< HEAD
     "jpeg-js": "^0.4.4"
-=======
     "semver": "^7.5.4",
     "protobufjs": "^7.2.4"
->>>>>>> a298de39
   },
   "files": [
     "src",
